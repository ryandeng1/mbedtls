/*
 *  Public Key abstraction layer: wrapper functions
 *
 *  Copyright (C) 2006-2015, ARM Limited, All Rights Reserved
 *  SPDX-License-Identifier: Apache-2.0
 *
 *  Licensed under the Apache License, Version 2.0 (the "License"); you may
 *  not use this file except in compliance with the License.
 *  You may obtain a copy of the License at
 *
 *  http://www.apache.org/licenses/LICENSE-2.0
 *
 *  Unless required by applicable law or agreed to in writing, software
 *  distributed under the License is distributed on an "AS IS" BASIS, WITHOUT
 *  WARRANTIES OR CONDITIONS OF ANY KIND, either express or implied.
 *  See the License for the specific language governing permissions and
 *  limitations under the License.
 *
 *  This file is part of mbed TLS (https://tls.mbed.org)
 */

#if !defined(MBEDTLS_CONFIG_FILE)
#include "mbedtls/config.h"
#else
#include MBEDTLS_CONFIG_FILE
#endif

#if defined(MBEDTLS_PK_C)
#include "mbedtls/pk_internal.h"

/* Even if RSA not activated, for the sake of RSA-alt */
#include "mbedtls/rsa.h"

#include <string.h>

#if defined(MBEDTLS_ECP_C)
#include "mbedtls/ecp.h"
#endif

#if defined(MBEDTLS_ECDSA_C)
#include "mbedtls/ecdsa.h"
#endif

#if defined(MBEDTLS_USE_PSA_CRYPTO)
#include "mbedtls/asn1write.h"
#endif

#if defined(MBEDTLS_PK_RSA_ALT_SUPPORT)
#include "mbedtls/platform_util.h"
#endif

#if defined(MBEDTLS_USE_PSA_CRYPTO)
#include "psa/crypto.h"
#include "mbedtls/psa_util.h"
#include "mbedtls/asn1.h"
#endif

#if defined(MBEDTLS_PLATFORM_C)
#include "mbedtls/platform.h"
#else
#include <stdlib.h>
#define mbedtls_calloc    calloc
#define mbedtls_free       free
#endif

#include <limits.h>
#include <stdint.h>

#if defined(MBEDTLS_RSA_C)
static int rsa_can_do( mbedtls_pk_type_t type )
{
    return( type == MBEDTLS_PK_RSA ||
            type == MBEDTLS_PK_RSASSA_PSS );
}

static size_t rsa_get_bitlen( const void *ctx )
{
    const mbedtls_rsa_context * rsa = (const mbedtls_rsa_context *) ctx;
    return( 8 * mbedtls_rsa_get_len( rsa ) );
}

static int rsa_verify_wrap( void *ctx, mbedtls_md_type_t md_alg,
                   const unsigned char *hash, size_t hash_len,
                   const unsigned char *sig, size_t sig_len )
{
    int ret;
    mbedtls_rsa_context * rsa = (mbedtls_rsa_context *) ctx;
    size_t rsa_len = mbedtls_rsa_get_len( rsa );

#if SIZE_MAX > UINT_MAX
    if( md_alg == MBEDTLS_MD_NONE && UINT_MAX < hash_len )
        return( MBEDTLS_ERR_PK_BAD_INPUT_DATA );
#endif /* SIZE_MAX > UINT_MAX */

    if( sig_len < rsa_len )
        return( MBEDTLS_ERR_RSA_VERIFY_FAILED );

    if( ( ret = mbedtls_rsa_pkcs1_verify( rsa, NULL, NULL,
                                  MBEDTLS_RSA_PUBLIC, md_alg,
                                  (unsigned int) hash_len, hash, sig ) ) != 0 )
        return( ret );

    /* The buffer contains a valid signature followed by extra data.
     * We have a special error code for that so that so that callers can
     * use mbedtls_pk_verify() to check "Does the buffer start with a
     * valid signature?" and not just "Does the buffer contain a valid
     * signature?". */
    if( sig_len > rsa_len )
        return( MBEDTLS_ERR_PK_SIG_LEN_MISMATCH );

    return( 0 );
}

static int rsa_sign_wrap( void *ctx, mbedtls_md_type_t md_alg,
                   const unsigned char *hash, size_t hash_len,
                   unsigned char *sig, size_t *sig_len,
                   int (*f_rng)(void *, unsigned char *, size_t), void *p_rng )
{
    mbedtls_rsa_context * rsa = (mbedtls_rsa_context *) ctx;

#if SIZE_MAX > UINT_MAX
    if( md_alg == MBEDTLS_MD_NONE && UINT_MAX < hash_len )
        return( MBEDTLS_ERR_PK_BAD_INPUT_DATA );
#endif /* SIZE_MAX > UINT_MAX */

    *sig_len = mbedtls_rsa_get_len( rsa );

    return( mbedtls_rsa_pkcs1_sign( rsa, f_rng, p_rng, MBEDTLS_RSA_PRIVATE,
                md_alg, (unsigned int) hash_len, hash, sig ) );
}

static int rsa_decrypt_wrap( void *ctx,
                    const unsigned char *input, size_t ilen,
                    unsigned char *output, size_t *olen, size_t osize,
                    int (*f_rng)(void *, unsigned char *, size_t), void *p_rng )
{
    mbedtls_rsa_context * rsa = (mbedtls_rsa_context *) ctx;

    if( ilen != mbedtls_rsa_get_len( rsa ) )
        return( MBEDTLS_ERR_RSA_BAD_INPUT_DATA );

    return( mbedtls_rsa_pkcs1_decrypt( rsa, f_rng, p_rng,
                MBEDTLS_RSA_PRIVATE, olen, input, output, osize ) );
}

static int rsa_encrypt_wrap( void *ctx,
                    const unsigned char *input, size_t ilen,
                    unsigned char *output, size_t *olen, size_t osize,
                    int (*f_rng)(void *, unsigned char *, size_t), void *p_rng )
{
    mbedtls_rsa_context * rsa = (mbedtls_rsa_context *) ctx;
    *olen = mbedtls_rsa_get_len( rsa );

    if( *olen > osize )
        return( MBEDTLS_ERR_RSA_OUTPUT_TOO_LARGE );

    return( mbedtls_rsa_pkcs1_encrypt( rsa, f_rng, p_rng, MBEDTLS_RSA_PUBLIC,
                                       ilen, input, output ) );
}

static int rsa_check_pair_wrap( const void *pub, const void *prv )
{
    return( mbedtls_rsa_check_pub_priv( (const mbedtls_rsa_context *) pub,
                                (const mbedtls_rsa_context *) prv ) );
}

static void *rsa_alloc_wrap( void )
{
    void *ctx = mbedtls_calloc( 1, sizeof( mbedtls_rsa_context ) );

    if( ctx != NULL )
        mbedtls_rsa_init( (mbedtls_rsa_context *) ctx, 0, 0 );

    return( ctx );
}

static void rsa_free_wrap( void *ctx )
{
    mbedtls_rsa_free( (mbedtls_rsa_context *) ctx );
    mbedtls_free( ctx );
}

static void rsa_debug( const void *ctx, mbedtls_pk_debug_item *items )
{
    items->type = MBEDTLS_PK_DEBUG_MPI;
    items->name = "rsa.N";
    items->value = &( ((mbedtls_rsa_context *) ctx)->N );

    items++;

    items->type = MBEDTLS_PK_DEBUG_MPI;
    items->name = "rsa.E";
    items->value = &( ((mbedtls_rsa_context *) ctx)->E );
}

const mbedtls_pk_info_t mbedtls_rsa_info = {
    MBEDTLS_PK_RSA,
    "RSA",
    rsa_get_bitlen,
    rsa_can_do,
    rsa_verify_wrap,
    rsa_sign_wrap,
#if defined(MBEDTLS_ECDSA_C) && defined(MBEDTLS_ECP_RESTARTABLE)
    NULL,
    NULL,
#endif
    rsa_decrypt_wrap,
    rsa_encrypt_wrap,
    rsa_check_pair_wrap,
    rsa_alloc_wrap,
    rsa_free_wrap,
#if defined(MBEDTLS_ECDSA_C) && defined(MBEDTLS_ECP_RESTARTABLE)
    NULL,
    NULL,
#endif
    rsa_debug,
};
#endif /* MBEDTLS_RSA_C */

#if defined(MBEDTLS_ECP_C)
/*
 * Generic EC key
 */
static int eckey_can_do( mbedtls_pk_type_t type )
{
    return( type == MBEDTLS_PK_ECKEY ||
            type == MBEDTLS_PK_ECKEY_DH ||
            type == MBEDTLS_PK_ECDSA );
}

static size_t eckey_get_bitlen( const void *ctx )
{
    return( ((mbedtls_ecp_keypair *) ctx)->grp.pbits );
}

#if defined(MBEDTLS_ECDSA_C)
/* Forward declarations */
static int ecdsa_verify_wrap( void *ctx, mbedtls_md_type_t md_alg,
                       const unsigned char *hash, size_t hash_len,
                       const unsigned char *sig, size_t sig_len );

static int ecdsa_sign_wrap( void *ctx, mbedtls_md_type_t md_alg,
                   const unsigned char *hash, size_t hash_len,
                   unsigned char *sig, size_t *sig_len,
                   int (*f_rng)(void *, unsigned char *, size_t), void *p_rng );

static int eckey_verify_wrap( void *ctx, mbedtls_md_type_t md_alg,
                       const unsigned char *hash, size_t hash_len,
                       const unsigned char *sig, size_t sig_len )
{
    int ret;
    mbedtls_ecdsa_context ecdsa;

    mbedtls_ecdsa_init( &ecdsa );

    if( ( ret = mbedtls_ecdsa_from_keypair( &ecdsa, ctx ) ) == 0 )
        ret = ecdsa_verify_wrap( &ecdsa, md_alg, hash, hash_len, sig, sig_len );

    mbedtls_ecdsa_free( &ecdsa );

    return( ret );
}

static int eckey_sign_wrap( void *ctx, mbedtls_md_type_t md_alg,
                   const unsigned char *hash, size_t hash_len,
                   unsigned char *sig, size_t *sig_len,
                   int (*f_rng)(void *, unsigned char *, size_t), void *p_rng )
{
    int ret;
    mbedtls_ecdsa_context ecdsa;

    mbedtls_ecdsa_init( &ecdsa );

    if( ( ret = mbedtls_ecdsa_from_keypair( &ecdsa, ctx ) ) == 0 )
        ret = ecdsa_sign_wrap( &ecdsa, md_alg, hash, hash_len, sig, sig_len,
                               f_rng, p_rng );

    mbedtls_ecdsa_free( &ecdsa );

    return( ret );
}

#if defined(MBEDTLS_ECP_RESTARTABLE)
/* Forward declarations */
static int ecdsa_verify_rs_wrap( void *ctx, mbedtls_md_type_t md_alg,
                       const unsigned char *hash, size_t hash_len,
                       const unsigned char *sig, size_t sig_len,
                       void *rs_ctx );

static int ecdsa_sign_rs_wrap( void *ctx, mbedtls_md_type_t md_alg,
                   const unsigned char *hash, size_t hash_len,
                   unsigned char *sig, size_t *sig_len,
                   int (*f_rng)(void *, unsigned char *, size_t), void *p_rng,
                   void *rs_ctx );

/*
 * Restart context for ECDSA operations with ECKEY context
 *
 * We need to store an actual ECDSA context, as we need to pass the same to
 * the underlying ecdsa function, so we can't create it on the fly every time.
 */
typedef struct
{
    mbedtls_ecdsa_restart_ctx ecdsa_rs;
    mbedtls_ecdsa_context ecdsa_ctx;
} eckey_restart_ctx;

static void *eckey_rs_alloc( void )
{
    eckey_restart_ctx *rs_ctx;

    void *ctx = mbedtls_calloc( 1, sizeof( eckey_restart_ctx ) );

    if( ctx != NULL )
    {
        rs_ctx = ctx;
        mbedtls_ecdsa_restart_init( &rs_ctx->ecdsa_rs );
        mbedtls_ecdsa_init( &rs_ctx->ecdsa_ctx );
    }

    return( ctx );
}

static void eckey_rs_free( void *ctx )
{
    eckey_restart_ctx *rs_ctx;

    if( ctx == NULL)
        return;

    rs_ctx = ctx;
    mbedtls_ecdsa_restart_free( &rs_ctx->ecdsa_rs );
    mbedtls_ecdsa_free( &rs_ctx->ecdsa_ctx );

    mbedtls_free( ctx );
}

static int eckey_verify_rs_wrap( void *ctx, mbedtls_md_type_t md_alg,
                       const unsigned char *hash, size_t hash_len,
                       const unsigned char *sig, size_t sig_len,
                       void *rs_ctx )
{
    int ret;
    eckey_restart_ctx *rs = rs_ctx;

    /* Should never happen */
    if( rs == NULL )
        return( MBEDTLS_ERR_PK_BAD_INPUT_DATA );

    /* set up our own sub-context if needed (that is, on first run) */
    if( rs->ecdsa_ctx.grp.pbits == 0 )
        MBEDTLS_MPI_CHK( mbedtls_ecdsa_from_keypair( &rs->ecdsa_ctx, ctx ) );

    MBEDTLS_MPI_CHK( ecdsa_verify_rs_wrap( &rs->ecdsa_ctx,
                                           md_alg, hash, hash_len,
                                           sig, sig_len, &rs->ecdsa_rs ) );

cleanup:
    return( ret );
}

static int eckey_sign_rs_wrap( void *ctx, mbedtls_md_type_t md_alg,
                   const unsigned char *hash, size_t hash_len,
                   unsigned char *sig, size_t *sig_len,
                   int (*f_rng)(void *, unsigned char *, size_t), void *p_rng,
                       void *rs_ctx )
{
    int ret;
    eckey_restart_ctx *rs = rs_ctx;

    /* Should never happen */
    if( rs == NULL )
        return( MBEDTLS_ERR_PK_BAD_INPUT_DATA );

    /* set up our own sub-context if needed (that is, on first run) */
    if( rs->ecdsa_ctx.grp.pbits == 0 )
        MBEDTLS_MPI_CHK( mbedtls_ecdsa_from_keypair( &rs->ecdsa_ctx, ctx ) );

    MBEDTLS_MPI_CHK( ecdsa_sign_rs_wrap( &rs->ecdsa_ctx, md_alg,
                                         hash, hash_len, sig, sig_len,
                                         f_rng, p_rng, &rs->ecdsa_rs ) );

cleanup:
    return( ret );
}
#endif /* MBEDTLS_ECP_RESTARTABLE */
#endif /* MBEDTLS_ECDSA_C */

static int eckey_check_pair( const void *pub, const void *prv )
{
    return( mbedtls_ecp_check_pub_priv( (const mbedtls_ecp_keypair *) pub,
                                (const mbedtls_ecp_keypair *) prv ) );
}

static void *eckey_alloc_wrap( void )
{
    void *ctx = mbedtls_calloc( 1, sizeof( mbedtls_ecp_keypair ) );

    if( ctx != NULL )
        mbedtls_ecp_keypair_init( ctx );

    return( ctx );
}

static void eckey_free_wrap( void *ctx )
{
    mbedtls_ecp_keypair_free( (mbedtls_ecp_keypair *) ctx );
    mbedtls_free( ctx );
}

static void eckey_debug( const void *ctx, mbedtls_pk_debug_item *items )
{
    items->type = MBEDTLS_PK_DEBUG_ECP;
    items->name = "eckey.Q";
    items->value = &( ((mbedtls_ecp_keypair *) ctx)->Q );
}

const mbedtls_pk_info_t mbedtls_eckey_info = {
    MBEDTLS_PK_ECKEY,
    "EC",
    eckey_get_bitlen,
    eckey_can_do,
#if defined(MBEDTLS_ECDSA_C)
    eckey_verify_wrap,
    eckey_sign_wrap,
#if defined(MBEDTLS_ECP_RESTARTABLE)
    eckey_verify_rs_wrap,
    eckey_sign_rs_wrap,
#endif
#else /* MBEDTLS_ECDSA_C */
    NULL,
    NULL,
#endif /* MBEDTLS_ECDSA_C */
    NULL,
    NULL,
    eckey_check_pair,
    eckey_alloc_wrap,
    eckey_free_wrap,
#if defined(MBEDTLS_ECDSA_C) && defined(MBEDTLS_ECP_RESTARTABLE)
    eckey_rs_alloc,
    eckey_rs_free,
#endif
    eckey_debug,
};

/*
 * EC key restricted to ECDH
 */
static int eckeydh_can_do( mbedtls_pk_type_t type )
{
    return( type == MBEDTLS_PK_ECKEY ||
            type == MBEDTLS_PK_ECKEY_DH );
}

const mbedtls_pk_info_t mbedtls_eckeydh_info = {
    MBEDTLS_PK_ECKEY_DH,
    "EC_DH",
    eckey_get_bitlen,         /* Same underlying key structure */
    eckeydh_can_do,
    NULL,
    NULL,
#if defined(MBEDTLS_ECDSA_C) && defined(MBEDTLS_ECP_RESTARTABLE)
    NULL,
    NULL,
#endif
    NULL,
    NULL,
    eckey_check_pair,
    eckey_alloc_wrap,       /* Same underlying key structure */
    eckey_free_wrap,        /* Same underlying key structure */
#if defined(MBEDTLS_ECDSA_C) && defined(MBEDTLS_ECP_RESTARTABLE)
    NULL,
    NULL,
#endif
    eckey_debug,            /* Same underlying key structure */
};
#endif /* MBEDTLS_ECP_C */

#if defined(MBEDTLS_ECDSA_C)
static int ecdsa_can_do( mbedtls_pk_type_t type )
{
    return( type == MBEDTLS_PK_ECDSA );
}

#if defined(MBEDTLS_USE_PSA_CRYPTO)
/*
 * An ASN.1 encoded signature is a sequence of two ASN.1 integers. Parse one of
 * those integers and convert it to the fixed-length encoding expected by PSA.
 */
static int extract_ecdsa_sig_int( unsigned char **from, const unsigned char *end,
                                  unsigned char *to, size_t to_len )
{
    int ret;
    size_t unpadded_len, padding_len;

    if( ( ret = mbedtls_asn1_get_tag( from, end, &unpadded_len,
                                      MBEDTLS_ASN1_INTEGER ) ) != 0 )
    {
        return( ret );
    }

    while( unpadded_len > 0 && **from == 0x00 )
    {
        ( *from )++;
        unpadded_len--;
    }

    if( unpadded_len > to_len || unpadded_len == 0 )
        return( MBEDTLS_ERR_ASN1_LENGTH_MISMATCH );

    padding_len = to_len - unpadded_len;
    memset( to, 0x00, padding_len );
    memcpy( to + padding_len, *from, unpadded_len );
    ( *from ) += unpadded_len;

    return( 0 );
}

/*
 * Convert a signature from an ASN.1 sequence of two integers
 * to a raw {r,s} buffer. Note: the provided sig buffer must be at least
 * twice as big as int_size.
 */
static int extract_ecdsa_sig( unsigned char **p, const unsigned char *end,
                              unsigned char *sig, size_t int_size )
{
    int ret;
    size_t tmp_size;

    if( ( ret = mbedtls_asn1_get_tag( p, end, &tmp_size,
                MBEDTLS_ASN1_CONSTRUCTED | MBEDTLS_ASN1_SEQUENCE ) ) != 0 )
        return( ret );

    /* Extract r */
    if( ( ret = extract_ecdsa_sig_int( p, end, sig, int_size ) ) != 0 )
        return( ret );
    /* Extract s */
    if( ( ret = extract_ecdsa_sig_int( p, end, sig + int_size, int_size ) ) != 0 )
        return( ret );

    return( 0 );
}

static int ecdsa_verify_wrap( void *ctx, mbedtls_md_type_t md_alg,
                       const unsigned char *hash, size_t hash_len,
                       const unsigned char *sig, size_t sig_len )
{
    int ret;
    psa_key_handle_t key_slot;
    psa_key_policy_t policy;
    psa_key_type_t psa_type;
    mbedtls_pk_context key;
    int key_len;
    /* see ECP_PUB_DER_MAX_BYTES in pkwrite.c */
    unsigned char buf[30 + 2 * MBEDTLS_ECP_MAX_BYTES];
    unsigned char *p;
    mbedtls_pk_info_t pk_info = mbedtls_eckey_info;
    psa_algorithm_t psa_sig_md, psa_md;
    psa_ecc_curve_t curve = mbedtls_psa_translate_ecc_group(
                            ( (mbedtls_ecdsa_context *) ctx )->grp.id );
    const size_t signature_part_size = ( ( (mbedtls_ecdsa_context *) ctx )->grp.nbits + 7 ) / 8;

    if( curve == 0 )
        return( MBEDTLS_ERR_PK_BAD_INPUT_DATA );

    /* mbedtls_pk_write_pubkey() expects a full PK context;
<<<<<<< HEAD
     * re-construct one to make it happy. */
=======
     * re-construct one to make it happy */
>>>>>>> eb508712
    key.pk_info = &pk_info;
    key.pk_ctx = ctx;
    p = buf + sizeof( buf );
    key_len = mbedtls_pk_write_pubkey( &p, buf, &key );
    if( key_len <= 0 )
        return( MBEDTLS_ERR_PK_BAD_INPUT_DATA );

    psa_md = mbedtls_psa_translate_md( md_alg );
    if( psa_md == 0 )
        return( MBEDTLS_ERR_PK_BAD_INPUT_DATA );
    psa_sig_md = PSA_ALG_ECDSA( psa_md );
    psa_type = PSA_KEY_TYPE_ECC_PUBLIC_KEY( curve );

    if( ( ret = psa_allocate_key( &key_slot ) ) != PSA_SUCCESS )
          return( mbedtls_psa_err_translate_pk( ret ) );

    policy = psa_key_policy_init();
    psa_key_policy_set_usage( &policy, PSA_KEY_USAGE_VERIFY, psa_sig_md );
    if( ( ret = psa_set_key_policy( key_slot, &policy ) ) != PSA_SUCCESS )
    {
        ret = mbedtls_psa_err_translate_pk( ret );
        goto cleanup;
    }

    if( psa_import_key( key_slot, psa_type, buf + sizeof( buf ) - key_len, key_len )
         != PSA_SUCCESS )
    {
        ret = MBEDTLS_ERR_PK_BAD_INPUT_DATA;
        goto cleanup;
    }

    /* We don't need the exported key anymore and can
     * reuse its buffer for signature extraction. */
    if( 2 * signature_part_size > sizeof( buf ) )
    {
        ret = MBEDTLS_ERR_PK_BAD_INPUT_DATA;
        goto cleanup;
    }

    p = (unsigned char*) sig;
    if( ( ret = extract_ecdsa_sig( &p, sig + sig_len, buf,
                                   signature_part_size ) ) != 0 )
    {
        goto cleanup;
    }

    if( psa_asymmetric_verify( key_slot, psa_sig_md,
                               hash, hash_len,
                               buf, 2 * signature_part_size )
         != PSA_SUCCESS )
    {
         ret = MBEDTLS_ERR_ECP_VERIFY_FAILED;
         goto cleanup;
    }

    if( p != sig + sig_len )
    {
        ret = MBEDTLS_ERR_PK_SIG_LEN_MISMATCH;
        goto cleanup;
    }
    ret = 0;

cleanup:
    psa_destroy_key( key_slot );
    return( ret );
}
#else /* MBEDTLS_USE_PSA_CRYPTO */
static int ecdsa_verify_wrap( void *ctx, mbedtls_md_type_t md_alg,
                       const unsigned char *hash, size_t hash_len,
                       const unsigned char *sig, size_t sig_len )
{
    int ret;
    ((void) md_alg);

    ret = mbedtls_ecdsa_read_signature( (mbedtls_ecdsa_context *) ctx,
                                hash, hash_len, sig, sig_len );

    if( ret == MBEDTLS_ERR_ECP_SIG_LEN_MISMATCH )
        return( MBEDTLS_ERR_PK_SIG_LEN_MISMATCH );

    return( ret );
}
#endif /* MBEDTLS_USE_PSA_CRYPTO */

static int ecdsa_sign_wrap( void *ctx, mbedtls_md_type_t md_alg,
                   const unsigned char *hash, size_t hash_len,
                   unsigned char *sig, size_t *sig_len,
                   int (*f_rng)(void *, unsigned char *, size_t), void *p_rng )
{
    return( mbedtls_ecdsa_write_signature( (mbedtls_ecdsa_context *) ctx,
                md_alg, hash, hash_len, sig, sig_len, f_rng, p_rng ) );
}

#if defined(MBEDTLS_ECP_RESTARTABLE)
static int ecdsa_verify_rs_wrap( void *ctx, mbedtls_md_type_t md_alg,
                       const unsigned char *hash, size_t hash_len,
                       const unsigned char *sig, size_t sig_len,
                       void *rs_ctx )
{
    int ret;
    ((void) md_alg);

    ret = mbedtls_ecdsa_read_signature_restartable(
            (mbedtls_ecdsa_context *) ctx,
            hash, hash_len, sig, sig_len,
            (mbedtls_ecdsa_restart_ctx *) rs_ctx );

    if( ret == MBEDTLS_ERR_ECP_SIG_LEN_MISMATCH )
        return( MBEDTLS_ERR_PK_SIG_LEN_MISMATCH );

    return( ret );
}

static int ecdsa_sign_rs_wrap( void *ctx, mbedtls_md_type_t md_alg,
                   const unsigned char *hash, size_t hash_len,
                   unsigned char *sig, size_t *sig_len,
                   int (*f_rng)(void *, unsigned char *, size_t), void *p_rng,
                   void *rs_ctx )
{
    return( mbedtls_ecdsa_write_signature_restartable(
                (mbedtls_ecdsa_context *) ctx,
                md_alg, hash, hash_len, sig, sig_len, f_rng, p_rng,
                (mbedtls_ecdsa_restart_ctx *) rs_ctx ) );

}
#endif /* MBEDTLS_ECP_RESTARTABLE */

static void *ecdsa_alloc_wrap( void )
{
    void *ctx = mbedtls_calloc( 1, sizeof( mbedtls_ecdsa_context ) );

    if( ctx != NULL )
        mbedtls_ecdsa_init( (mbedtls_ecdsa_context *) ctx );

    return( ctx );
}

static void ecdsa_free_wrap( void *ctx )
{
    mbedtls_ecdsa_free( (mbedtls_ecdsa_context *) ctx );
    mbedtls_free( ctx );
}

#if defined(MBEDTLS_ECP_RESTARTABLE)
static void *ecdsa_rs_alloc( void )
{
    void *ctx = mbedtls_calloc( 1, sizeof( mbedtls_ecdsa_restart_ctx ) );

    if( ctx != NULL )
        mbedtls_ecdsa_restart_init( ctx );

    return( ctx );
}

static void ecdsa_rs_free( void *ctx )
{
    mbedtls_ecdsa_restart_free( ctx );
    mbedtls_free( ctx );
}
#endif /* MBEDTLS_ECP_RESTARTABLE */

const mbedtls_pk_info_t mbedtls_ecdsa_info = {
    MBEDTLS_PK_ECDSA,
    "ECDSA",
    eckey_get_bitlen,     /* Compatible key structures */
    ecdsa_can_do,
    ecdsa_verify_wrap,
    ecdsa_sign_wrap,
#if defined(MBEDTLS_ECP_RESTARTABLE)
    ecdsa_verify_rs_wrap,
    ecdsa_sign_rs_wrap,
#endif
    NULL,
    NULL,
    eckey_check_pair,   /* Compatible key structures */
    ecdsa_alloc_wrap,
    ecdsa_free_wrap,
#if defined(MBEDTLS_ECP_RESTARTABLE)
    ecdsa_rs_alloc,
    ecdsa_rs_free,
#endif
    eckey_debug,        /* Compatible key structures */
};
#endif /* MBEDTLS_ECDSA_C */

#if defined(MBEDTLS_PK_RSA_ALT_SUPPORT)
/*
 * Support for alternative RSA-private implementations
 */

static int rsa_alt_can_do( mbedtls_pk_type_t type )
{
    return( type == MBEDTLS_PK_RSA );
}

static size_t rsa_alt_get_bitlen( const void *ctx )
{
    const mbedtls_rsa_alt_context *rsa_alt = (const mbedtls_rsa_alt_context *) ctx;

    return( 8 * rsa_alt->key_len_func( rsa_alt->key ) );
}

static int rsa_alt_sign_wrap( void *ctx, mbedtls_md_type_t md_alg,
                   const unsigned char *hash, size_t hash_len,
                   unsigned char *sig, size_t *sig_len,
                   int (*f_rng)(void *, unsigned char *, size_t), void *p_rng )
{
    mbedtls_rsa_alt_context *rsa_alt = (mbedtls_rsa_alt_context *) ctx;

#if SIZE_MAX > UINT_MAX
    if( UINT_MAX < hash_len )
        return( MBEDTLS_ERR_PK_BAD_INPUT_DATA );
#endif /* SIZE_MAX > UINT_MAX */

    *sig_len = rsa_alt->key_len_func( rsa_alt->key );

    return( rsa_alt->sign_func( rsa_alt->key, f_rng, p_rng, MBEDTLS_RSA_PRIVATE,
                md_alg, (unsigned int) hash_len, hash, sig ) );
}

static int rsa_alt_decrypt_wrap( void *ctx,
                    const unsigned char *input, size_t ilen,
                    unsigned char *output, size_t *olen, size_t osize,
                    int (*f_rng)(void *, unsigned char *, size_t), void *p_rng )
{
    mbedtls_rsa_alt_context *rsa_alt = (mbedtls_rsa_alt_context *) ctx;

    ((void) f_rng);
    ((void) p_rng);

    if( ilen != rsa_alt->key_len_func( rsa_alt->key ) )
        return( MBEDTLS_ERR_RSA_BAD_INPUT_DATA );

    return( rsa_alt->decrypt_func( rsa_alt->key,
                MBEDTLS_RSA_PRIVATE, olen, input, output, osize ) );
}

#if defined(MBEDTLS_RSA_C)
static int rsa_alt_check_pair( const void *pub, const void *prv )
{
    unsigned char sig[MBEDTLS_MPI_MAX_SIZE];
    unsigned char hash[32];
    size_t sig_len = 0;
    int ret;

    if( rsa_alt_get_bitlen( prv ) != rsa_get_bitlen( pub ) )
        return( MBEDTLS_ERR_RSA_KEY_CHECK_FAILED );

    memset( hash, 0x2a, sizeof( hash ) );

    if( ( ret = rsa_alt_sign_wrap( (void *) prv, MBEDTLS_MD_NONE,
                                   hash, sizeof( hash ),
                                   sig, &sig_len, NULL, NULL ) ) != 0 )
    {
        return( ret );
    }

    if( rsa_verify_wrap( (void *) pub, MBEDTLS_MD_NONE,
                         hash, sizeof( hash ), sig, sig_len ) != 0 )
    {
        return( MBEDTLS_ERR_RSA_KEY_CHECK_FAILED );
    }

    return( 0 );
}
#endif /* MBEDTLS_RSA_C */

static void *rsa_alt_alloc_wrap( void )
{
    void *ctx = mbedtls_calloc( 1, sizeof( mbedtls_rsa_alt_context ) );

    if( ctx != NULL )
        memset( ctx, 0, sizeof( mbedtls_rsa_alt_context ) );

    return( ctx );
}

static void rsa_alt_free_wrap( void *ctx )
{
    mbedtls_platform_zeroize( ctx, sizeof( mbedtls_rsa_alt_context ) );
    mbedtls_free( ctx );
}

const mbedtls_pk_info_t mbedtls_rsa_alt_info = {
    MBEDTLS_PK_RSA_ALT,
    "RSA-alt",
    rsa_alt_get_bitlen,
    rsa_alt_can_do,
    NULL,
    rsa_alt_sign_wrap,
#if defined(MBEDTLS_ECDSA_C) && defined(MBEDTLS_ECP_RESTARTABLE)
    NULL,
    NULL,
#endif
    rsa_alt_decrypt_wrap,
    NULL,
#if defined(MBEDTLS_RSA_C)
    rsa_alt_check_pair,
#else
    NULL,
#endif
    rsa_alt_alloc_wrap,
    rsa_alt_free_wrap,
#if defined(MBEDTLS_ECDSA_C) && defined(MBEDTLS_ECP_RESTARTABLE)
    NULL,
    NULL,
#endif
    NULL,
};

#endif /* MBEDTLS_PK_RSA_ALT_SUPPORT */

#if defined(MBEDTLS_USE_PSA_CRYPTO)

static void *pk_opaque_alloc_wrap( void )
{
    void *ctx = mbedtls_calloc( 1, sizeof( psa_key_handle_t ) );

    /* no _init() function to call, an calloc() already zeroized */

    return( ctx );
}

static void pk_opaque_free_wrap( void *ctx )
{
    mbedtls_platform_zeroize( ctx, sizeof( psa_key_handle_t ) );
    mbedtls_free( ctx );
}

static size_t pk_opaque_get_bitlen( const void *ctx )
{
    const psa_key_handle_t *key = (const psa_key_handle_t *) ctx;
    size_t bits;

    if( PSA_SUCCESS != psa_get_key_information( *key, NULL, &bits ) )
        return( 0 );

    return( bits );
}

static int pk_opaque_can_do( mbedtls_pk_type_t type )
{
    /* For now opaque PSA keys can only wrap ECC keypairs,
     * as checked by setup_psa().
     * Also, ECKEY_DH does not really make sense with the current API. */
    return( type == MBEDTLS_PK_ECKEY ||
            type == MBEDTLS_PK_ECDSA );
}

/*
 * Simultaneously convert and move raw MPI from the beginning of a buffer
 * to an ASN.1 MPI at the end of the buffer.
 * See also mbedtls_asn1_write_mpi().
 *
 * p: pointer to the end of the output buffer
 * start: start of the output buffer, and also of the mpi to write at the end
 * n_len: length of the mpi to read from start
 */
static int asn1_write_mpibuf( unsigned char **p, unsigned char *start,
                              size_t n_len )
{
    int ret;
    size_t len = 0;

    if( (size_t)( *p - start ) < n_len )
        return( MBEDTLS_ERR_ASN1_BUF_TOO_SMALL );

    len = n_len;
    *p -= len;
    memmove( *p, start, len );

    /* ASN.1 DER encoding requires minimal length, so skip leading 0s.
     * Neither r nor s should be 0, but as a failsafe measure, still detect
     * that rather than overflowing the buffer in case of a PSA error. */
    while( len > 0 && **p == 0x00 )
    {
        ++(*p);
        --len;
    }

    /* this is only reached if the signature was invalid */
    if( len == 0 )
        return( MBEDTLS_ERR_PK_HW_ACCEL_FAILED );

    /* if the msb is 1, ASN.1 requires that we prepend a 0.
     * Neither r nor s can be 0, so we can assume len > 0 at all times. */
    if( **p & 0x80 )
    {
        if( *p - start < 1 )
            return( MBEDTLS_ERR_ASN1_BUF_TOO_SMALL );

        *--(*p) = 0x00;
        len += 1;
    }

    MBEDTLS_ASN1_CHK_ADD( len, mbedtls_asn1_write_len( p, start, len ) );
    MBEDTLS_ASN1_CHK_ADD( len, mbedtls_asn1_write_tag( p, start,
                                                MBEDTLS_ASN1_INTEGER ) );

    return( (int) len );
}

/* Transcode signature from PSA format to ASN.1 sequence.
 * See ecdsa_signature_to_asn1 in ecdsa.c, but with byte buffers instead of
 * MPIs, and in-place.
 *
 * [in/out] sig: the signature pre- and post-transcoding
 * [in/out] sig_len: signature length pre- and post-transcoding
 * [int] buf_len: the available size the in/out buffer
 */
static int pk_ecdsa_sig_asn1_from_psa( unsigned char *sig, size_t *sig_len,
                                       size_t buf_len )
{
    int ret;
    size_t len = 0;
    const size_t rs_len = *sig_len / 2;
    unsigned char *p = sig + buf_len;

    MBEDTLS_ASN1_CHK_ADD( len, asn1_write_mpibuf( &p, sig + rs_len, rs_len ) );
    MBEDTLS_ASN1_CHK_ADD( len, asn1_write_mpibuf( &p, sig, rs_len ) );

    MBEDTLS_ASN1_CHK_ADD( len, mbedtls_asn1_write_len( &p, sig, len ) );
    MBEDTLS_ASN1_CHK_ADD( len, mbedtls_asn1_write_tag( &p, sig,
                          MBEDTLS_ASN1_CONSTRUCTED | MBEDTLS_ASN1_SEQUENCE ) );

    memmove( sig, p, len );
    *sig_len = len;

    return( 0 );
}

static int pk_opaque_sign_wrap( void *ctx, mbedtls_md_type_t md_alg,
                   const unsigned char *hash, size_t hash_len,
                   unsigned char *sig, size_t *sig_len,
                   int (*f_rng)(void *, unsigned char *, size_t), void *p_rng )
{
    const psa_key_handle_t *key = (const psa_key_handle_t *) ctx;
    psa_algorithm_t alg = PSA_ALG_ECDSA( mbedtls_psa_translate_md( md_alg ) );
    size_t bits, buf_len;
    psa_status_t status;

    /* PSA has its own RNG */
    (void) f_rng;
    (void) p_rng;

    /* PSA needs an output buffer of known size, but our API doesn't provide
     * that information. Assume that the buffer is large enough for a
     * maximal-length signature with that key (otherwise the application is
     * buggy anyway). */
    status = psa_get_key_information( *key, NULL, &bits );
    if( status != PSA_SUCCESS )
        return( mbedtls_psa_err_translate_pk( status ) );

    buf_len = MBEDTLS_ECDSA_MAX_SIG_LEN( bits );

    /* make the signature */
    status = psa_asymmetric_sign( *key, alg, hash, hash_len,
                                        sig, buf_len, sig_len );
    if( status != PSA_SUCCESS )
        return( mbedtls_psa_err_translate_pk( status ) );

    /* transcode it to ASN.1 sequence */
    return( pk_ecdsa_sig_asn1_from_psa( sig, sig_len, buf_len ) );
}

const mbedtls_pk_info_t mbedtls_pk_opaque_info = {
    MBEDTLS_PK_OPAQUE,
    "Opaque",
    pk_opaque_get_bitlen,
    pk_opaque_can_do,
    NULL, /* verify - will be done later */
    pk_opaque_sign_wrap,
#if defined(MBEDTLS_ECDSA_C) && defined(MBEDTLS_ECP_RESTARTABLE)
    NULL, /* restartable verify - not relevant */
    NULL, /* restartable sign - not relevant */
#endif
    NULL, /* decrypt - will be done later */
    NULL, /* encrypt - will be done later */
    NULL, /* check_pair - could be done later or left NULL */
    pk_opaque_alloc_wrap,
    pk_opaque_free_wrap,
#if defined(MBEDTLS_ECDSA_C) && defined(MBEDTLS_ECP_RESTARTABLE)
    NULL, /* restart alloc - not relevant */
    NULL, /* restart free - not relevant */
#endif
    NULL, /* debug - could be done later, or even left NULL */
};

#endif /* MBEDTLS_USE_PSA_CRYPTO */

#endif /* MBEDTLS_PK_C */<|MERGE_RESOLUTION|>--- conflicted
+++ resolved
@@ -564,11 +564,7 @@
         return( MBEDTLS_ERR_PK_BAD_INPUT_DATA );
 
     /* mbedtls_pk_write_pubkey() expects a full PK context;
-<<<<<<< HEAD
-     * re-construct one to make it happy. */
-=======
      * re-construct one to make it happy */
->>>>>>> eb508712
     key.pk_info = &pk_info;
     key.pk_ctx = ctx;
     p = buf + sizeof( buf );
