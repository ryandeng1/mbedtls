--- conflicted
+++ resolved
@@ -180,18 +180,12 @@
 endif(USE_STATIC_MBEDTLS_LIBRARY)
 
 if(USE_SHARED_MBEDTLS_LIBRARY)
-<<<<<<< HEAD
     if(NOT USE_CRYPTO_SUBMODULE)
         add_library(mbedcrypto SHARED ${src_crypto})
         set_target_properties(mbedcrypto PROPERTIES VERSION 2.16.0 SOVERSION 3)
         target_link_libraries(mbedcrypto ${libs})
         target_include_directories(mbedcrypto PUBLIC ${CMAKE_SOURCE_DIR}/include/)
     endif()
-=======
-    add_library(mbedcrypto SHARED ${src_crypto})
-    set_target_properties(mbedcrypto PROPERTIES VERSION 2.16.0 SOVERSION 3)
-    target_link_libraries(mbedcrypto ${libs})
->>>>>>> f352f75f
 
     add_library(mbedx509 SHARED ${src_x509})
     set_target_properties(mbedx509 PROPERTIES VERSION 2.16.0 SOVERSION 0)
